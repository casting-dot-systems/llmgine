<<<<<<< HEAD
from dataclasses import dataclass, field
from dataclasses import MISSING

@dataclass
class Sample:
    name: str = "hello"

        

@dataclass
class Sample2(Sample):
    cheese: str = field(default=None)


print(Sample2())

=======
import openai
import os
import dotenv

dotenv.load_dotenv()

client = openai.OpenAI(api_key=os.getenv("OPENAI_API_KEY"))

try:
    response = client.chat.completions.create(
        model="gpt-4o-mini",
        messages=[{"role": "user", "contnt": "Hello, world!"}],
    )
    print(response)
except Exception as e:
    print(e)
>>>>>>> 138c3416
<|MERGE_RESOLUTION|>--- conflicted
+++ resolved
@@ -1,35 +1,15 @@
-<<<<<<< HEAD
 from dataclasses import dataclass, field
 from dataclasses import MISSING
+
 
 @dataclass
 class Sample:
     name: str = "hello"
 
-        
 
 @dataclass
 class Sample2(Sample):
     cheese: str = field(default=None)
 
 
-print(Sample2())
-
-=======
-import openai
-import os
-import dotenv
-
-dotenv.load_dotenv()
-
-client = openai.OpenAI(api_key=os.getenv("OPENAI_API_KEY"))
-
-try:
-    response = client.chat.completions.create(
-        model="gpt-4o-mini",
-        messages=[{"role": "user", "contnt": "Hello, world!"}],
-    )
-    print(response)
-except Exception as e:
-    print(e)
->>>>>>> 138c3416
+print(Sample2())