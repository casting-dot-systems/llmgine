--- conflicted
+++ resolved
@@ -8,54 +8,31 @@
 from dataclasses import dataclass, field
 from datetime import datetime
 from enum import Enum
-<<<<<<< HEAD
 from typing import Any, Dict, Optional
-=======
-from typing import Any, Dict, List, Optional, Union
-import uuid
-
-
-class LogLevel(Enum):
-    """Standard log levels."""
-
-    DEBUG = "DEBUG"
-    INFO = "INFO"
-    WARNING = "WARNING"
-    ERROR = "ERROR"
-    CRITICAL = "CRITICAL"
->>>>>>> 138c3416
 
 from llmgine.messages.events import Event
 
-<<<<<<< HEAD
-=======
-@dataclass
-class ObservabilityBaseEvent:
-    """Base class for all observability events."""
-
-    id: str = field(default_factory=lambda: str(uuid.uuid4()))
-    timestamp: str = field(default_factory=lambda: datetime.now().isoformat())
-    source: Optional[str] = None
->>>>>>> 138c3416
 
 class LogLevel(Enum):
     """Standard log levels for observability system."""
 
-<<<<<<< HEAD
     DEBUG = "debug"
     INFO = "info"
     WARNING = "warning"
     ERROR = "error"
     CRITICAL = "critical"
-=======
+
+
 @dataclass
-class LogEvent(ObservabilityBaseEvent):
-    """Event for logs."""
+class ObservabilityBaseEvent(Event):
+    """Base class for all observability-related events.
+
+    This is the parent class for all events that are specifically for
+    observability purposes rather than domain logic. Handlers can register
+    for this type to receive all observability events.
+    """
 
     level: LogLevel = LogLevel.INFO
-    message: str = ""
-    context: Dict[str, Any] = field(default_factory=dict)
->>>>>>> 138c3416
 
 
 class ToolManagerLogEvent(LogEvent):
@@ -63,92 +40,13 @@
 
 
 @dataclass
-<<<<<<< HEAD
-class ObservabilityBaseEvent(Event):
-    """Base class for all observability-related events.
-=======
-class Metric:
-    """A metric measurement."""
-
-    name: str
-    value: Union[int, float]
-    unit: Optional[str] = None
-    tags: Dict[str, str] = field(default_factory=dict)
->>>>>>> 138c3416
-
-    This is the parent class for all events that are specifically for
-    observability purposes rather than domain logic. Handlers can register
-    for this type to receive all observability events.
-    """
-
-<<<<<<< HEAD
-    level: LogLevel = LogLevel.INFO
-
-
-@dataclass
 class EventLogWrapper(Event):
     """Wrapper event for structured event logging.
-=======
-@dataclass
-class MetricEvent(ObservabilityBaseEvent):
-    """Event for metric reporting."""
-
-    metrics: List[Metric] = field(default_factory=list)
-
-
-@dataclass
-class SpanContext:
-    """Context for distributed tracing."""
-
-    trace_id: str = field(default_factory=lambda: str(uuid.uuid4()))
-    span_id: str = field(default_factory=lambda: str(uuid.uuid4()))
-    parent_span_id: Optional[str] = None
->>>>>>> 138c3416
 
     This event wraps any other event and is used to log events to
     the structured log file via the FileEventHandler.
     """
 
-<<<<<<< HEAD
     original_event: Optional[Event] = None
     original_event_type: Optional[str] = None
-    original_event_data: Dict[str, Any] = field(default_factory=dict)
-=======
-@dataclass
-class TraceEvent(ObservabilityBaseEvent):
-    """Event for distributed tracing."""
-
-    name: str = ""
-    span_context: SpanContext = field(default_factory=SpanContext)
-    start_time: Optional[str] = None
-    end_time: Optional[str] = None
-    duration_ms: Optional[float] = None
-    attributes: Dict[str, Any] = field(default_factory=dict)
-    events: List[Dict[str, Any]] = field(default_factory=list)
-    status: str = "OK"
-
-
-# --- Define EventLogWrapper ---
-@dataclass(kw_only=True)
-class EventLogWrapper(ObservabilityBaseEvent):
-    """Wraps any other event for generic file logging."""
-
-    original_event_type: str
-    original_event_data: Dict[str, Any]
-    session_id: Optional[str] = None
-
-    def get_value(self, key: str, default: Any = None) -> Any:
-        """Get a value from the original event data.
-
-        This makes it easier for handlers to access specific fields from the original event
-        without needing to handle the dictionary directly.
-
-        Args:
-            key: The key to look up in the original event data
-            default: Value to return if the key is not found
-
-        Returns:
-            The value associated with the key, or the default if not found
-        """
-        return self.original_event_data.get(key, default)
->>>>>>> 138c3416
+    original_event_data: Dict[str, Any] = field(default_factory=dict)