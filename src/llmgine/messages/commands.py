--- conflicted
+++ resolved
@@ -20,17 +20,10 @@
     Each command should be handled by exactly one handler.
     """
 
-<<<<<<< HEAD
     command_id: str = Field(default_factory=lambda: str(uuid.uuid4()))
     timestamp: str = Field(default_factory=lambda: datetime.now().isoformat())
     metadata: Dict[str, Any] = Field(default_factory=dict)
-    session_id: SessionID = Field(default_factory=lambda: SessionID("ROOT"))
-=======
-    command_id: str = field(default_factory=lambda: str(uuid.uuid4()))
-    timestamp: str = field(default_factory=lambda: datetime.now().isoformat())
-    metadata: Dict[str, Any] = field(default_factory=dict)
-    session_id: SessionID = field(default_factory=lambda: SessionID("BUS"))
->>>>>>> d3477852
+    session_id: SessionID = Field(default_factory=lambda: SessionID("BUS"))
     
     def __post_init__(self) -> None:
         pass
@@ -45,13 +38,8 @@
     timestamp: str = Field(default_factory=lambda: datetime.now().isoformat())
     result: Optional[Any] = None
     error: Optional[str] = None
-<<<<<<< HEAD
     metadata: Dict[str, Any] = Field(default_factory=dict)
-    session_id: SessionID = Field(default_factory=lambda: SessionID("ROOT"))
-=======
-    metadata: Dict[str, Any] = field(default_factory=dict)
-    session_id: SessionID = field(default_factory=lambda: SessionID("BUS"))
->>>>>>> d3477852
+    session_id: SessionID = Field(default_factory=lambda: SessionID("BUS"))
 
     def __post_init__(self) -> None:
         # Add metadata about where this command was handled
