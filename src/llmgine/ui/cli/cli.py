--- conflicted
+++ resolved
@@ -1,29 +1,30 @@
 import asyncio
 import os
 import sys
-from llmgine.bus.bus import MessageBus, CommandHandler
+from dataclasses import dataclass
+from typing import Any, Callable, Optional, Type
+
+from rich.live import Live
+from rich.spinner import Spinner
+
+from llmgine.bus.bus import AsyncOrSyncCommandHandler, MessageBus
 from llmgine.llm.engine.engine import (
     DummyEngineConfirmationInput,
     DummyEngineStatusUpdate,
     DummyEngineToolResult,
 )
+from llmgine.llm.tools.types import SessionID
 from llmgine.messages.commands import Command, CommandResult
 from llmgine.messages.events import Event
-from rich.live import Live
-from rich.spinner import Spinner
-from typing import Any, Callable, Type, Optional
-from dataclasses import dataclass
 from llmgine.ui.cli.components import (
-    AssistantComponent,
     CLIComponent,
     CLIPrompt,
     EngineResultComponent,
     ToolComponent,
+    UserComponent,
     UserGeneralInput,
     YesNoPrompt,
 )
-
-from llmgine.llm.tools.types import SessionID
 
 
 @dataclass
@@ -46,36 +47,32 @@
 
     def __init__(self, session_id: SessionID):
         # Basic UI components
-        self.components : list[Any] = []
-        self.component_lookup : dict[Any, Any] = {}
-        self.prompt_lookup : dict[Any, Any] = {}
-        self.cli_command_lookup : dict[Any, Any] = {}
+        self.components: list[UserComponent] = []
+        self.component_lookup: dict[Any, Any] = {}
+        self.prompt_lookup: dict[Any, Any] = {}
+        self.cli_command_lookup: dict[Any, Any] = {}  # TODO what is this type?
         # Loading UI components
-        self.spinner : Optional[Any] = None
-        self.live : Optional[Any] = None
-        self.hidden : bool = False
+        self.spinner: Optional[Any] = None
+        self.live: Optional[Any] = None
+        self.hidden: bool = False
         # Bus
-        self.bus : MessageBus = MessageBus()
-        self.session_id : SessionID = session_id
+        self.bus: MessageBus = MessageBus()
+        self.session_id: SessionID = session_id
         # Engine
-        self.engine : Optional[Any] = None # TODO rm any
-        self.engine_command : Optional[Any] = None # TODO rm any
-        self.engine_result_component : Any = EngineResultComponent
+        self.engine: Optional[Any] = None  # TODO rm any
+        self.engine_command: Optional[Any] = None  # TODO rm any
+        self.engine_result_component: Any = EngineResultComponent
         # CLI commands
         self.register_default_cli_commands()
 
-    def register_engine(self, engine : ):
+    def register_engine(self, engine: Any):  # TODO nathan idk what this is
         self.engine = engine
 
-<<<<<<< HEAD
-    def register_engine_command(self, command: Type[Command], engine_input: CommandHandler[Any]):
-=======
-
-    def register_engine_command(self, command: Type[Command], engine_function: Callable):
->>>>>>> fa56ed68
+    def register_engine_command(
+        self, command: Type[Command], engine_function: AsyncOrSyncCommandHandler
+    ):
         self.engine_command = command
         self.bus.register_command_handler(command, engine_function, self.session_id)
-
 
     def register_engine_result_component(self, component: Type[CLIComponent]):
         self.engine_result_component = component
@@ -83,17 +80,14 @@
     async def main(self):
         self.validate_setup()
         while True:
-            user_input = await self.main_input()
+            user_input = await self.main_input()  # TODO what type is this
             if user_input is None:
                 continue
 
             assert self.engine_command
 
             result = await self.bus.execute(
-                self.engine_command(
-                    prompt=user_input,
-                    session_id=self.session_id
-              )
+                self.engine_command(prompt=user_input, session_id=self.session_id)
             )
             if result.success:
                 self.components.append(self.engine_result_component(result))
@@ -110,18 +104,21 @@
             raise ValueError("Engine result component not registered")
 
     async def main_input(self):
-        prompt : UserGeneralInput = UserGeneralInput.from_prompt("Do you want to continue?", self)
-        result = await prompt.get_input()
+        prompt: UserGeneralInput = UserGeneralInput.from_prompt(
+            "Do you want to continue?", self
+        )
+        result = await prompt.get_input()  # TODO what type is this
         self.clear_screen()
         self.redraw()
         if prompt.component is not None:
-            component = prompt.component
+            component: UserComponent = prompt.component
             component.render()
             self.components.append(component)
+
         return result
 
     async def update_status(self, event: Event):
-        if event.status == "finished":
+        if event.status == "finished":  # TODO event doesn't have status?
             await self.stop_loading()
         else:
             if not self.spinner:
@@ -212,8 +209,8 @@
 async def main():
     from llmgine.llm.engine.engine import DummyEngine, DummyEngineCommand
 
-    engine = DummyEngine("123")
-    chat = EngineCLI("123")
+    engine = DummyEngine(SessionID("123"))
+    chat = EngineCLI(SessionID("123"))
     await MessageBus().start()
     chat.register_engine(engine)
     chat.register_engine_command(DummyEngineCommand, engine.handle_command)
