--- conflicted
+++ resolved
@@ -116,70 +116,6 @@
         self._running = False
         self._suppress_event_errors = True
         self.event_handler_errors: List[Exception] = []
-<<<<<<< HEAD
-        self._shutdown_event: asyncio.Event = asyncio.Event()
-        self._new_event_signal: asyncio.Event = asyncio.Event()
-        self._handler_timeout: float = 30.0  # Default 30 second timeout
-        logger.info("MessageBus initialized")
-        self._initialized = True
-        self.data_dir = os.path.dirname(os.path.abspath(__file__))
-
-    async def reset(self) -> None:
-        """
-        Stops the bus if running. Reset the message bus to its initial state.
-        """
-        await self.stop()
-        # Clear all handlers
-        self._command_handlers.clear()
-        self._event_handlers.clear()
-        self.event_handler_errors.clear()
-        self._observability_handlers.clear()
-        # Create new event objects to avoid event loop binding issues
-        self._shutdown_event = asyncio.Event()
-        self._new_event_signal = asyncio.Event()
-        # Reset to defaults
-        self._handler_timeout = 30.0
-        self._suppress_event_errors = True
-        logger.info("MessageBus reset")
-
-    def suppress_event_errors(self) -> None:
-        """
-        Surpress errors during event handling.
-        """
-        self._suppress_event_errors = True
-
-    def unsuppress_event_errors(self) -> None:
-        """
-        Unsupress errors during event handling.
-        """
-        self._suppress_event_errors = False
-
-    def set_handler_timeout(self, timeout: float) -> None:
-        """
-        Set the timeout for event and command handlers.
-        
-        Args:
-            timeout: Timeout in seconds for handlers to complete
-        """
-        self._handler_timeout = timeout
-        logger.info(f"Handler timeout set to {timeout} seconds")
-
-        """
-        Register an observability handler for this message bus.
-        Registers the handler for both general and specific observability events.
-        """
-
-    def create_session(self, id_input: Optional[str] = None) -> BusSession:
-        """
-        Create a new session for grouping related commands and events.
-        Args:
-            id: Optional session identifier. If not provided, one will be generated.
-        Returns:
-            A new BusSession instance.
-        """
-        return BusSession(id=id_input)
-
-=======
         
         # Performance settings
         self._batch_size = 10
@@ -190,7 +126,6 @@
     
     # --- Lifecycle Management ---
     
->>>>>>> d3477852
     async def start(self) -> None:
         """Start the message bus event processing."""
         async with self._lock:
@@ -208,15 +143,6 @@
             logger.info("MessageBus started")
     
     async def stop(self) -> None:
-<<<<<<< HEAD
-        """
-        Stop the message bus event processing loop.
-        Cancels the event processing task and cleans up.
-        """
-        if self._processing_task:
-            logger.info("Stopping message bus...")
-            self._shutdown_event.set()
-=======
         """Stop the message bus event processing."""
         async with self._lock:
             if not self._running:
@@ -224,7 +150,6 @@
                 return
             
             self._running = False
->>>>>>> d3477852
             
             if self._processing_task:
                 self._processing_task.cancel()
@@ -267,37 +192,12 @@
         handler: Union[AsyncCommandHandler, Callable[[Command], CommandResult]],
         session_id: SessionID = SessionID("BUS"),
     ) -> None:
-<<<<<<< HEAD
-        """
-        Register a command handler for a specific command type and session.
-        Args:
-            session_id: The session identifier (or 'ROOT').
-            command_type: The type of command to handle.
-            handler: The handler function/coroutine.
-        Raises:
-            ValueError: If a handler is already registered for the command in this session.
-        """
-
-        if session_id not in self._command_handlers:
-            self._command_handlers[SessionID(session_id)] = {}
-
-        # Check if handler is already wrapped
-        if not is_async_function(handler):
-            # Only wrap if not already wrapped
-            if not hasattr(handler, '_is_wrapped'):
-                handler = self._wrap_command_handler_as_async(cast(CommandHandler, handler))
-
-        if command_type in self._command_handlers[SessionID(session_id)]:
-            raise ValueError(
-                f"Command handler for {command_type} already registered in session {session_id}"
-=======
         """Register a command handler."""
         metrics = get_metrics_collector()
         
         if not is_async_function(handler):
             handler = self._wrap_sync_command_handler(
                 cast(Callable[[Command], CommandResult], handler)
->>>>>>> d3477852
             )
         
         self._registry.register_command_handler(
@@ -318,75 +218,6 @@
         session_id: SessionID = SessionID("BUS"),
         priority: int = HandlerPriority.NORMAL,
     ) -> None:
-<<<<<<< HEAD
-        """
-        Register an event handler for a specific event type and session.
-        Args:
-            session_id: The session identifier (or 'ROOT').
-            event_type: The type of event to handle.
-            handler: The handler function/coroutine.
-        """
-
-        if session_id not in self._event_handlers:
-            self._event_handlers[SessionID(session_id)] = {}
-
-        if event_type not in self._event_handlers[SessionID(session_id)]:
-            self._event_handlers[SessionID(session_id)][event_type] = []
-
-        # Check if handler is already wrapped
-        if not is_async_function(handler):
-            # Only wrap if not already wrapped
-            if not hasattr(handler, '_is_wrapped'):
-                handler = self._wrap_event_handler_as_async(cast(EventHandler, handler))
-
-        self._event_handlers[SessionID(session_id)][event_type].append(
-            cast(AsyncEventHandler, handler)
-        )
-        logger.debug(f"Registered event handler for {event_type} in session {session_id}")
-
-    def unregister_session_handlers(self, session_id: SessionID) -> None:
-        """
-        Unregister all command and event handlers for a specific session.
-        Args:
-            session_id: The session identifier.
-        """
-        command_handlers_removed = 0
-        event_handlers_removed = 0
-        
-        if session_id in self._command_handlers:
-            command_handlers_removed = len(self._command_handlers[session_id])
-            del self._command_handlers[session_id]
-            logger.debug(
-                f"Unregistered {command_handlers_removed} command handlers for session {session_id}"
-            )
-
-        if session_id in self._event_handlers:
-            event_handlers_removed = sum(
-                len(handlers) for handlers in self._event_handlers[session_id].values()
-            )
-            del self._event_handlers[session_id]
-            logger.debug(
-                f"Unregistered {event_handlers_removed} event handlers for session {session_id}"
-            )
-            
-        if command_handlers_removed == 0 and event_handlers_removed == 0:
-            logger.debug(f"No handlers to unregister for session {session_id}")
-
-    def unregister_command_handler(
-        self, command_type: Type[CommandType], session_id: str = "ROOT"
-    ) -> None:
-        """
-        Unregister a command handler for a specific command type and session.
-        Args:
-            command_type: The type of command.
-            session_id: The session identifier (default 'ROOT').
-        """
-        if session_id in self._command_handlers:
-            if command_type in self._command_handlers[session_id]:
-                del self._command_handlers[session_id][command_type]
-                logger.debug(
-                    f"Unregistered command handler for {command_type} in session {session_id}"
-=======
         """Register an event handler."""
         metrics = get_metrics_collector()
         
@@ -401,7 +232,6 @@
             if params and "priority" in params.co_varnames:
                 self._registry.register_event_handler(
                     event_type, cast(AsyncEventHandler, handler), session_id, priority
->>>>>>> d3477852
                 )
             else:
                 self._registry.register_event_handler(
@@ -466,19 +296,6 @@
                 await_processing=False,
             )
             
-<<<<<<< HEAD
-            # Execute command with timeout
-            if isinstance(command, ApprovalCommand):
-                result: CommandResult = await asyncio.wait_for(
-                    execute_approval_command(command, handler), 
-                    timeout=self._handler_timeout
-                )
-            else:
-                result: CommandResult = await asyncio.wait_for(
-                    handler(command), 
-                    timeout=self._handler_timeout
-                )
-=======
             with Timer(metrics, "command_processing_duration_seconds"):
                 result = await self._execute_with_middleware(command, handler)
             
@@ -486,7 +303,6 @@
                 metrics.inc_counter("commands_processed_total")
             else:
                 metrics.inc_counter("commands_failed_total")
->>>>>>> d3477852
             
             await self.publish(
                 CommandResultEvent(command_result=result, session_id=command.session_id),
@@ -494,21 +310,7 @@
             )
             
             return result
-<<<<<<< HEAD
-
-        except asyncio.TimeoutError:
-            logger.error(f"Command {command_type.__name__} timed out after {self._handler_timeout} seconds")
-            failed_result = CommandResult(
-                success=False,
-                command_id=command.command_id,
-                error=f"Handler timeout after {self._handler_timeout} seconds",
-                metadata={"timeout": self._handler_timeout},
-            )
-            await self.publish(CommandResultEvent(command_result=failed_result))
-            return failed_result
-=======
-            
->>>>>>> d3477852
+            
         except Exception as e:
             logger.exception(f"Error executing command {command_type.__name__}: {e}")
             metrics.inc_counter("commands_failed_total")
@@ -601,92 +403,6 @@
         
         for event in scheduled_events:
             await self._event_queue.put(event)
-<<<<<<< HEAD
-            self._new_event_signal.set()
-            logger.debug(f"Queued event: {type(event).__name__}")
-        except Exception as e:
-            logger.error(f"Error queing event: {e}", exc_info=True)
-        finally:
-            if not isinstance(event, ScheduledEvent) and await_processing:
-                await self.ensure_events_processed()
-
-    async def _process_events(self) -> None:
-        """
-        Process events from the queue indefinitely.
-        Handles each event by dispatching to registered handlers.
-        Uses efficient event-driven waiting and batch processing.
-        """
-        logger.info("Event processing loop starting")
-        BATCH_SIZE = 10  # Process up to 10 events per batch
-        
-        while not self._shutdown_event.is_set():
-            try:
-                # Wait for events or shutdown signal
-                if self._event_queue is None or self._event_queue.empty():
-                    await asyncio.wait(
-                        [
-                            asyncio.create_task(self._new_event_signal.wait()),
-                            asyncio.create_task(self._shutdown_event.wait())
-                        ],
-                        return_when=asyncio.FIRST_COMPLETED
-                    )
-                    
-                    # Clear the signal for next iteration
-                    self._new_event_signal.clear()
-                    
-                    # Check if we should shutdown
-                    if self._shutdown_event.is_set():
-                        break
-                
-                # Process events in batches for better performance
-                batch_count = 0
-                events_to_requeue = []
-                next_scheduled_time = None
-                
-                while (not self._event_queue.empty() and 
-                       batch_count < BATCH_SIZE and 
-                       not self._shutdown_event.is_set()):
-                    
-                    try:
-                        event = await self._event_queue.get()
-                        batch_count += 1
-                        logger.debug(f"Dequeued event {type(event).__name__}")
-
-                        # Check if scheduled event is due
-                        if isinstance(event, ScheduledEvent):
-                            now = datetime.now()
-                            if event.scheduled_time > now:
-                                events_to_requeue.append(event)
-                                # Track the earliest scheduled time for delay calculation
-                                if next_scheduled_time is None or event.scheduled_time < next_scheduled_time:
-                                    next_scheduled_time = event.scheduled_time
-                                logger.debug(f"Event {type(event).__name__} is scheduled for {event.scheduled_time}, will requeue")
-                                continue
-
-                        # Handle the event
-                        try:
-                            await self._handle_event(event)
-                        except Exception:
-                            logger.exception(f"Error processing event {type(event).__name__}")
-                        finally:
-                            self._event_queue.task_done()
-                            
-                    except asyncio.CancelledError:
-                        logger.info("Event processing batch cancelled")
-                        raise
-                
-                # Requeue scheduled events that aren't due yet
-                for event in events_to_requeue:
-                    await self._event_queue.put(event)
-                    self._event_queue.task_done()
-                    
-                # If we have scheduled events, add a small delay to avoid busy waiting
-                if next_scheduled_time:
-                    delay = min(0.1, max(0.01, (next_scheduled_time - datetime.now()).total_seconds()))
-                    if delay > 0:
-                        await asyncio.sleep(delay)
-
-=======
         
         if events_to_process:
             await self._process_event_batch(events_to_process)
@@ -706,7 +422,6 @@
                 else:
                     await asyncio.sleep(0.1)
                     
->>>>>>> d3477852
             except asyncio.CancelledError:
                 logger.info("Event processing cancelled")
                 break
@@ -714,83 +429,6 @@
                 logger.exception(f"Error in event processing loop: {e}")
                 # Brief pause before retrying on error
                 await asyncio.sleep(0.1)
-<<<<<<< HEAD
-                
-        logger.info("Event processing loop shutting down")
-
-
-    async def ensure_events_processed(self) -> None:
-        """
-        Ensure all non-scheduled events in the queue are processed.
-        Signals the event processor to wake up and process events.
-        """
-        if self._event_queue is None:
-            return
-
-        # Signal the event processor to wake up
-        self._new_event_signal.set()
-        
-        # Give a brief moment for events to be processed
-        await asyncio.sleep(0.01)
-        
-        # Wait for current events to be processed (with timeout)
-        max_wait = 1.0  # Maximum 1 second wait
-        start_time = asyncio.get_event_loop().time()
-        
-        while (not self._event_queue.empty() and 
-               (asyncio.get_event_loop().time() - start_time) < max_wait):
-            await asyncio.sleep(0.01)
-
-    async def _handle_event(self, event: Event) -> None:
-        """
-        Handle a single event by calling all registered handlers.
-        Args:
-            event: The event instance to handle.
-        """
-        event_type = type(event)
-
-        handlers = []
-        # handle session specific handlers
-        if event.session_id in self._event_handlers and event.session_id != "ROOT":
-            if event_type in self._event_handlers[event.session_id]:
-                session_handlers = self._event_handlers[event.session_id][event_type]
-                if session_handlers:  # Only if there are actually handlers
-                    handlers.extend(session_handlers)  # type: ignore
-
-        # Default to ROOT handlers if no session-specific handler is found
-        if not handlers and event.session_id != "ROOT":
-            # there is no session handlers, so we use ROOT handlers if possible
-            if SessionID("ROOT") in self._event_handlers:
-                # there are root handlers, so we use them
-                if event_type in self._event_handlers[SessionID("ROOT")]:
-                    handlers.extend(self._event_handlers[SessionID("ROOT")][event_type])  # type: ignore
-                    logger.warning(
-                        f"Defaulting to ROOT event handler for {event_type} in session {event.session_id}"
-                    )
-
-        # handle root handlers
-        if event.session_id == "ROOT" and SessionID("ROOT") in self._event_handlers:
-            if event_type in self._event_handlers[SessionID("ROOT")]:
-                handlers.extend(self._event_handlers[SessionID("ROOT")][event_type])  # type: ignore
-
-        # Global handlers handle all events
-        if SessionID("GLOBAL") in self._event_handlers:
-            if event_type in self._event_handlers[SessionID("GLOBAL")]:
-                handlers.extend(self._event_handlers[SessionID("GLOBAL")][event_type])  # type: ignore
-            logger.info(
-                f"Using GLOBAL event handlers {self._event_handlers[SessionID('GLOBAL')]} for {event_type} in session{event.session_id}"
-            )
-
-        if not handlers:
-            logger.debug(
-                f"No non-observability handler registered for event type {event_type}"
-            )
-
-        for handler in self._observability_handlers:
-            logger.debug(
-                f"Dispatching event {event_type} in session {event.session_id} to observability handler {handler.__class__.__name__}"
-            )
-=======
     
     async def _collect_event_batch(self) -> List[Event]:
         """Collect events for batch processing."""
@@ -801,75 +439,11 @@
         deadline = asyncio.get_event_loop().time() + self._batch_timeout
         
         while len(batch) < self._batch_size and asyncio.get_event_loop().time() < deadline:
->>>>>>> d3477852
             try:
                 timeout = max(0, deadline - asyncio.get_event_loop().time())
                 event = await asyncio.wait_for(
                     self._event_queue.get(), timeout=timeout
                 )
-<<<<<<< HEAD
-                if not self._suppress_event_errors:
-                    raise e
-                else:
-                    self.event_handler_errors.append(e)
-
-        logger.debug(
-            f"Dispatching event {event_type} in session {event.session_id} to {len(handlers)} handlers"  # type: ignore
-        )
-        # Create timeout-wrapped tasks for handlers
-        timeout_tasks = [
-            asyncio.create_task(asyncio.wait_for(handler(event), timeout=self._handler_timeout))
-            for handler in handlers
-        ]
-        results = await asyncio.gather(*timeout_tasks, return_exceptions=True)  # type: ignore
-        for i, result in enumerate(results):  # type: ignore
-            if isinstance(result, Exception):
-                self.event_handler_errors.append(result)
-                handler_name = getattr(handlers[i], "__qualname__", repr(handlers[i]))  # type: ignore
-                
-                if isinstance(result, asyncio.TimeoutError):
-                    logger.error(
-                        f"Handler '{handler_name}' for {event_type} timed out after {self._handler_timeout} seconds"
-                    )
-                else:
-                    logger.exception(
-                        f"Error in handler '{handler_name}' for {event_type}: {result}"
-                    )
-                    
-                if not self._suppress_event_errors:
-                    raise result
-                else:
-                    await self.publish(
-                        EventHandlerFailedEvent(
-                            event=event, handler=handler_name, exception=result
-                        )
-                    )
-
-    def _wrap_event_handler_as_async(self, handler: EventHandler) -> AsyncEventHandler:
-        async def async_wrapper(event: Event):
-            return handler(event)
-
-        async_wrapper.function = handler  # type: ignore[attr-defined]
-        async_wrapper._is_wrapped = True  # type: ignore[attr-defined]
-
-        return async_wrapper
-
-    def _wrap_command_handler_as_async(
-        self, handler: CommandHandler
-    ) -> AsyncCommandHandler:
-        async def async_wrapper(command: Command):
-            return handler(command)
-
-        async_wrapper.function = handler  # type: ignore[attr-defined]
-        async_wrapper._is_wrapped = True  # type: ignore[attr-defined]
-
-        return async_wrapper
-
-    async def _dump_queue(self) -> None:
-        """
-        Dump the event queue to a file.
-        """
-=======
                 
                 if isinstance(event, ScheduledEvent):
                     if event.scheduled_time > datetime.now():
@@ -1010,7 +584,6 @@
     
     async def _save_scheduled_events(self) -> None:
         """Save scheduled events to persistent storage."""
->>>>>>> d3477852
         if self._event_queue is None:
             return
         
@@ -1098,32 +671,6 @@
             **registry_stats,
         }
 
-
-    async def get_events(self, session_id: SessionID) -> List[Event]:
-        """
-        Get all events for a session without removing them from the queue.
-        """
-
-        async with asyncio.Lock():
-            
-            if self._event_queue is None:
-                return []
-            
-            events: List[Event] = []
-            temp_events: List[Event] = []
-            
-            # Get all events from the queue temporarily
-            while not self._event_queue.empty():
-                event = await self._event_queue.get()
-                temp_events.append(event)
-                if event.session_id == session_id:
-                    events.append(event)
-            
-            # Put all events back into the queue
-            for event in temp_events:
-                await self._event_queue.put(event)
-            
-        return events
 
 def bus_exception_hook(bus: MessageBus) -> None:
     """Install exception hook that stops the bus on uncaught exceptions."""
